--- conflicted
+++ resolved
@@ -136,13 +136,8 @@
 
       - name: Run slow tests
         if: |
-<<<<<<< HEAD
-          github.event_name == 'merge_group' || github.event_name == 'schedule' ||
+          github.event_name == 'schedule' ||
           contains(fromJSON(needs.get-pr-labels.outputs.labels || '[]'), 'INCLUDE_SLOW_TESTS')
-=======
-          github.event_name == 'schedule' || (github.event_name == 'pull_request' &&
-            contains(github.event.pull_request.labels.*.name, 'INCLUDE_SLOW_TESTS'))
->>>>>>> 4aaa4e84
         env:
           BIONEMO_DATA_SOURCE: ngc
         # Not every sub-package has slow tests, and since some sub-packages have tests under the same name we need
@@ -151,13 +146,8 @@
 
       - name: Run notebook tests
         if: |
-<<<<<<< HEAD
-          github.event_name == 'merge_group' || github.event_name == 'schedule' ||
+          github.event_name == 'schedule' ||
           contains(fromJSON(needs.get-pr-labels.outputs.labels || '[]'), 'INCLUDE_NOTEBOOKS_TESTS')
-=======
-          github.event_name == 'schedule' || (github.event_name == 'pull_request' &&
-            contains(github.event.pull_request.labels.*.name, 'INCLUDE_NOTEBOOKS_TESTS'))
->>>>>>> 4aaa4e84
         env:
           BIONEMO_DATA_SOURCE: ngc
           # this variable should be used in the notebooks to run a subset of the model layers or a smaller model/dataset
